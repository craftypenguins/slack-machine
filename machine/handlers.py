--- conflicted
+++ resolved
@@ -206,13 +206,9 @@
             continue
         match = matcher.search(event.get("text", ""))
         if match:
-<<<<<<< HEAD
             if force_user_lookup and event['user'] not in slack_client.users:
                 user = await slack_client.get_user(event['user'])
             message = _gen_message(event, handler.class_name, slack_client)
-=======
-            message = _gen_message(event, slack_client)
->>>>>>> 9e5b3723
             extra_params = {**match.groupdict()}
             handler_logger = create_scoped_logger(
                 handler.class_name, handler.function.__name__, message.sender.id, message.sender.name
